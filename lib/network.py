--- conflicted
+++ resolved
@@ -1037,12 +1037,8 @@
                 self.switch_lagging_interface()
                 self.notify('updated')
         elif interface.mode == 'default':
-<<<<<<< HEAD
-            raise BaseException("interface {} has mode {}".format(interface, interface.mode))
-=======
             interface.print_error("ignored header {} received in default mode".format(height))
             return
->>>>>>> 90858427
 
         # If not finished, get the next header
         if next_height:

#!/usr/bin/env python3
#
# Electrum - lightweight Bitcoin client
# Copyright (C) 2012 thomasv@gitorious
#
# Permission is hereby granted, free of charge, to any person
# obtaining a copy of this software and associated documentation files
# (the "Software"), to deal in the Software without restriction,
# including without limitation the rights to use, copy, modify, merge,
# publish, distribute, sublicense, and/or sell copies of the Software,
# and to permit persons to whom the Software is furnished to do so,
# subject to the following conditions:
#
# The above copyright notice and this permission notice shall be
# included in all copies or substantial portions of the Software.
#
# THE SOFTWARE IS PROVIDED "AS IS", WITHOUT WARRANTY OF ANY KIND,
# EXPRESS OR IMPLIED, INCLUDING BUT NOT LIMITED TO THE WARRANTIES OF
# MERCHANTABILITY, FITNESS FOR A PARTICULAR PURPOSE AND
# NONINFRINGEMENT. IN NO EVENT SHALL THE AUTHORS OR COPYRIGHT HOLDERS
# BE LIABLE FOR ANY CLAIM, DAMAGES OR OTHER LIABILITY, WHETHER IN AN
# ACTION OF CONTRACT, TORT OR OTHERWISE, ARISING FROM, OUT OF OR IN
# CONNECTION WITH THE SOFTWARE OR THE USE OR OTHER DEALINGS IN THE
# SOFTWARE.

import signal, sys, traceback, gc, os

try:
    import PyQt5
except Exception:
    sys.exit("Error: Could not import PyQt5 on Linux systems, you may try 'sudo apt-get install python3-pyqt5'")

from PyQt5.QtGui import *
from PyQt5.QtWidgets import *
from PyQt5.QtCore import *

from electroncash.i18n import _, set_language
from electroncash.plugins import run_hook
from electroncash import WalletStorage
from electroncash.util import (UserCancelled, PrintError, print_error,
<<<<<<< HEAD
                               standardize_path, finalization_print_error, Weak)
=======
                               standardize_path, finalization_print_error,
                               get_new_wallet_name)
from electroncash.wallet import UnknownWalletType
>>>>>>> b297f2ae

from .installwizard import InstallWizard, GoBack

from . import icons # This needs to be imported once app-wide then the :icons/ namespace becomes available for Qt icon filenames.
from .util import *   # * needed for plugins
from .main_window import ElectrumWindow
from .network_dialog import NetworkDialog
from .exception_window import Exception_Hook
from .update_checker import UpdateChecker


class ElectrumGui(QObject, PrintError):
    new_window_signal = pyqtSignal(str, object)

    instance = None

    def __init__(self, config, daemon, plugins):
        super(__class__, self).__init__() # QObject init
        assert __class__.instance is None, "ElectrumGui is a singleton, yet an instance appears to already exist! FIXME!"
        __class__.instance = self
        set_language(config.get('language'))
        # Uncomment this call to verify objects are being properly
        # GC-ed when windows are closed
        #if daemon.network:
        #    from electroncash.util import DebugMem
        #    from electroncash.wallet import Abstract_Wallet
        #    from electroncash.verifier import SPV
        #    from electroncash.synchronizer import Synchronizer
        #    daemon.network.add_jobs([DebugMem([Abstract_Wallet, SPV, Synchronizer,
        #                                       ElectrumWindow], interval=5)])
        QCoreApplication.setAttribute(Qt.AA_X11InitThreads)
        if hasattr(Qt, "AA_ShareOpenGLContexts"):
            QCoreApplication.setAttribute(Qt.AA_ShareOpenGLContexts)
        if hasattr(QGuiApplication, 'setDesktopFileName'):
            QGuiApplication.setDesktopFileName('electron-cash.desktop')
        self.config = config
        self.daemon = daemon
        self.plugins = plugins
        self.windows = []
        self.app = QApplication(sys.argv)
        self._set_icon()
        self.app.installEventFilter(self)
        self.timer = QTimer(self); self.timer.setSingleShot(False); self.timer.setInterval(500) #msec
        self.gc_timer = QTimer(self); self.gc_timer.setSingleShot(True); self.gc_timer.timeout.connect(ElectrumGui.gc); self.gc_timer.setInterval(333) #msec
        self.nd = None
        # Dark Theme -- ideally set this before any widgets are created.
        self.set_dark_theme_if_needed()
        # /
        # Wallet Password Cache
        # wallet -> (password, QTimer) map for some plugins (like CashShuffle)
        # that need wallet passwords to operate, and we don't want to prompt
        # for pw twice right after the InstallWizard runs (see #106).
        # Entries in this map are deleted after 10 seconds by the QTimer (which
        # also deletes itself)
        self._wallet_password_cache = Weak.KeyDictionary()
        # /
        self.update_checker = UpdateChecker()
        self.update_checker_timer = QTimer(self); self.update_checker_timer.timeout.connect(self.on_auto_update_timeout); self.update_checker_timer.setSingleShot(False)
        self.update_checker.got_new_version.connect(lambda x: self.show_update_checker(parent=None, skip_check=True))
        # init tray
        self.dark_icon = self.config.get("dark_icon", False)
        self.tray = QSystemTrayIcon(self.tray_icon(), self)
        self.tray.setToolTip('Electron Cash')
        self.tray.activated.connect(self.tray_activated)
        self.build_tray_menu()
        self.tray.show()
        self.new_window_signal.connect(self.start_new_window)
        if self.has_auto_update_check():
            self._start_auto_update_timer(first_run = True)
        run_hook('init_qt', self)
        # We did this once already in the set_dark_theme call, but we do this
        # again here just in case some plugin modified the color scheme.
        ColorScheme.update_from_widget(QWidget())

    def __del__(self):
        stale = True
        if __class__.instance is self:
            stale = False
            __class__.instance = None
        print_error("[{}] finalized{}".format(__class__.__name__, ' (stale instance)' if stale else ''))
        if hasattr(super(), '__del__'):
            super().__del__()

    def is_dark_theme_available(self):
        try:
            import qdarkstyle
        except:
            return False
        return True

    def set_dark_theme_if_needed(self):
        use_dark_theme = self.config.get('qt_gui_color_theme', 'default') == 'dark'
        if use_dark_theme:
            try:
                import qdarkstyle
                self.app.setStyleSheet(qdarkstyle.load_stylesheet_pyqt5())
            except BaseException as e:
                use_dark_theme = False
                self.print_error('Error setting dark theme: {}'.format(repr(e)))
        # Even if we ourselves don't set the dark theme,
        # the OS/window manager/etc might set *a dark theme*.
        # Hence, try to choose colors accordingly:
        ColorScheme.update_from_widget(QWidget(), force_dark=use_dark_theme)

    def get_cached_password(self, wallet):
        ''' Passwords in the cache only live for a very short while (10 seconds)
        after wallet window creation, and only if it's a new window. This
        mechanism is a convenience for plugins that need access to the wallet
        password and it would make for poor UX for the user to enter their
        password twice when opening a new window '''
        entry = self._wallet_password_cache.get(wallet)
        if entry:
            return entry[0]

    def _expire_cached_password(self, weakWallet):
        ''' Timer callback, called after 10 seconds. '''
        wallet = weakWallet() if isinstance(weakWallet, Weak.ref) else weakWallet
        if wallet:
            entry = self._wallet_password_cache.pop(wallet, None)
            if entry:
                timer = entry[1]
                timer.stop(); timer.deleteLater()

    def _cache_password(self, wallet, password):
        self._expire_cached_password(wallet)
        if password is None:
            return
        timer = QTimer()  # NB a top-level parentless QObject will get delete by Python when its Python refct goes to 0, which is what we want here. Future programmers: Do not give this timer a parent!
        self._wallet_password_cache[wallet] = (password, timer)
        weakWallet = Weak.ref(wallet)
        weakSelf = Weak.ref(self)
        def timeout():
            slf = weakSelf()
            slf and slf._expire_cached_password(weakWallet)
        timer.setSingleShot(True); timer.timeout.connect(timeout); timer.start(10000)  # 10 sec

    def _set_icon(self):
        # if running from source, give the app an icon
        set_icon = None
        icns_file = 'electron.icns'
        ico_file = 'icons' + os.sep + 'electron.ico'
        if sys.platform == 'darwin' and os.path.exists(icns_file):
            set_icon = icns_file
        elif (sys.platform in ('linux', 'win32', 'win64', 'windows')
                and os.path.exists(ico_file) ):
            set_icon = ico_file
        if set_icon:
            icon = QIcon(set_icon)
            sizes = icon.availableSizes()
            if sizes:
                self.print_error(("Running from source, set app icon to: "
                                  + "{} (available sizes: {})")
                                 .format(set_icon,
                                         ', '.join(["{}x{}".format(s.width(),
                                                                   s.height())
                                                    for s in sizes])))
                self.app.setWindowIcon(icon)

    def eventFilter(self, obj, event):
        ''' This event filter allows us to open bitcoincash: URIs on macOS '''
        if event.type() == QEvent.FileOpen:
            if len(self.windows) >= 1:
                self.windows[0].pay_to_URI(event.url().toString())
                return True
        return False

    def build_tray_menu(self):
        ''' Rebuild the tray menu by tearing it down and building it new again '''
        m_old = self.tray.contextMenu()
        if m_old is not None:
            # Tray does NOT take ownership of menu, so we are tasked with
            # deleting the old one. Note that we must delete the old one rather
            # than just clearing it because otherwise the old sub-menus stick
            # around in Qt. You can try calling qApp.topLevelWidgets() to
            # convince yourself of this.  Doing it this way actually cleans-up
            # the menus and they do not leak.
            m_old.clear()
            m_old.deleteLater()  # C++ object and its children will be deleted later when we return to the event loop
        m = QMenu()
        m.setObjectName("SysTray.QMenu")
        self.tray.setContextMenu(m)
        destroyed_print_error(m)
        for window in self.windows:
            submenu = m.addMenu(window.wallet.basename())
            submenu.addAction(_("Show/Hide"), window.show_or_hide)
            submenu.addAction(_("Close"), window.close)
        m.addAction(_("Dark/Light"), self.toggle_tray_icon)
        m.addSeparator()
        m.addAction(_("&Check for updates..."), lambda: self.show_update_checker(None))
        m.addSeparator()
        m.addAction(_("Exit Electron Cash"), self.close)
        self.tray.setContextMenu(m)

    def tray_icon(self):
        if self.dark_icon:
            return QIcon(':icons/electron_dark_icon.png')
        else:
            return QIcon(':icons/electron_light_icon.png')

    def toggle_tray_icon(self):
        self.dark_icon = not self.dark_icon
        self.config.set_key("dark_icon", self.dark_icon, True)
        self.tray.setIcon(self.tray_icon())

    def tray_activated(self, reason):
        if reason == QSystemTrayIcon.DoubleClick:
            if all([w.is_hidden() for w in self.windows]):
                for w in self.windows:
                    w.bring_to_top()
            else:
                for w in self.windows:
                    w.hide()

    def close(self):
        for window in self.windows:
            window.close()

    def new_window(self, path, uri=None):
        # Use a signal as can be called from daemon thread
        self.new_window_signal.emit(path, uri)

    def show_network_dialog(self, parent):
        if self.warn_if_no_network(parent):
            return
        if self.nd:
            self.nd.on_update()
            run_hook("on_network_dialog", self.nd)
            self.nd.show()
            self.nd.raise_()
            return
        self.nd = NetworkDialog(self.daemon.network, self.config)
        run_hook("on_network_dialog", self.nd)
        self.nd.show()

    def create_window_for_wallet(self, wallet):
        w = ElectrumWindow(self, wallet)
        self.windows.append(w)
        finalization_print_error(w, "[{}] finalized".format(w.diagnostic_name()))
        self.build_tray_menu()
        run_hook('on_new_window', w)
        return w

    def get_wallet_folder(self):
        ''' may raise FileNotFoundError '''
        return os.path.dirname(os.path.abspath(self.config.get_wallet_path()))

    def get_new_wallet_path(self):
        ''' may raise FileNotFoundError '''
        wallet_folder = self.get_wallet_folder()
        filename = get_new_wallet_name(wallet_folder)
        full_path = os.path.join(wallet_folder, filename)
        return full_path

    def start_new_window(self, path, uri):
        '''Raises the window for the wallet if it is open.  Otherwise
        opens the wallet and creates a new window for it.'''
        path = standardize_path(path)  # just make sure some plugin didn't give us a symlink
        for w in self.windows:
            if w.wallet.storage.path == path:
                w.bring_to_top()
                break
        else:
            try:

                try:
                    wallet = self.daemon.load_wallet(path, None)
                except (ValueError, UnknownWalletType, OSError, TypeError) as e:
                    # Bad or corrupt wallet or unknown type of wallet,
                    # proceed to wizard with a default wallet name/path combo.
                    self.print_error(repr(e))
                    path = self.get_new_wallet_path()  # give up on this unknown wallet and try a new name.. note if things get really bad this will raise FileNotFoundError and the app aborts here.
                    wallet = None  # fall thru to wizard
                if not wallet:
                    storage = WalletStorage(path, manual_upgrades=True)
                    wizard = InstallWizard(self.config, self.app, self.plugins, storage)
                    try:
                        wallet, password = wizard.run_and_get_wallet() or (None, None)
                    except UserCancelled:
                        pass
                    except GoBack as e:
                        self.print_error('[start_new_window] Exception caught (GoBack)', e)
                    finally:
                        wizard.terminate()
                        del wizard
                        gc.collect() # wizard sticks around in memory sometimes, otherwise :/
                    if not wallet:
                        return
                    wallet.start_threads(self.daemon.network)
                    self.daemon.add_wallet(wallet)
                    self._cache_password(wallet, password)
            except BaseException as e:
                traceback.print_exc(file=sys.stdout)
                if '2fa' in str(e):
                    self.warning(title=_('Error'), message = '2FA wallets for Bitcoin Cash are currently unsupported by <a href="https://api.trustedcoin.com/#/">TrustedCoin</a>. Follow <a href="https://github.com/Electron-Cash/Electron-Cash/issues/41#issuecomment-357468208">this guide</a> in order to recover your funds.')
                else:
                    self.warning(title=_('Error'), message = 'Cannot load wallet:\n' + str(e), icon=QMessageBox.Critical)
                return
            w = self.create_window_for_wallet(wallet)
        if uri:
            w.pay_to_URI(uri)
        w.bring_to_top()
        w.setWindowState(w.windowState() & ~Qt.WindowMinimized | Qt.WindowActive)

        # this will activate the window
        w.activateWindow()
        return w

    def close_window(self, window):
        self.windows.remove(window)
        self.build_tray_menu()
        # save wallet path of last open window
        run_hook('on_close_window', window)
        # GC on ElectrumWindows takes forever to actually happen due to the
        # circular reference zoo they create around them (they end up stuck in
        # generation 2 for a long time before being collected). The below
        # schedules a more comprehensive GC to happen in the very near future.
        # This mechanism takes on the order of 40-100ms to execute (depending
        # on hardware) but frees megabytes of memory after closing a window
        # (which itslef is a relatively infrequent UI event, so it's
        # an acceptable tradeoff).
        self.gc_schedule()

        if not self.windows:
            self.config.save_last_wallet(window.wallet)
            # NB: we now unconditionally quit the app after the last wallet
            # window is closed, even if a network dialog or some other window is
            # open.  It was bizarre behavior to keep the app open when
            # things like a transaction dialog or the network dialog were still
            # up.
            __class__._quit_after_last_window()  # checks if qApp.quitOnLastWindowClosed() is True, and if so, calls qApp.quit()

        #window.deleteLater()  # <--- This has the potential to cause bugs (esp. with misbehaving plugins), so commented-out. The object gets deleted anyway when Python GC kicks in. Forcing a delete may risk python to have a dangling reference to a deleted C++ object.

    def gc_schedule(self):
        ''' Schedule garbage collection to happen in the near future.
        Note that rapid-fire calls to this re-start the timer each time, thus
        only the last call takes effect (it's rate-limited). '''
        self.gc_timer.start() # start/re-start the timer to fire exactly once in timeInterval() msecs

    @staticmethod
    def gc():
        ''' self.gc_timer timeout() slot '''
        gc.collect()

    def init_network(self):
        # Show network dialog if config does not exist
        if self.daemon.network:
            if self.config.get('auto_connect') is None:
                wizard = InstallWizard(self.config, self.app, self.plugins, None)
                wizard.init_network(self.daemon.network)
                wizard.terminate()

    def show_update_checker(self, parent, *, skip_check = False):
        if self.warn_if_no_network(parent):
            return
        self.update_checker.show()
        self.update_checker.raise_()
        if not skip_check:
            self.update_checker.do_check()

    def on_auto_update_timeout(self):
        if not self.daemon.network:
            # auto-update-checking never is done in offline mode
            self.print_error("Offline mode; update check skipped")
        elif not self.update_checker.did_check_recently():  # make sure auto-check doesn't happen right after a manual check.
            self.update_checker.do_check()
        if self.update_checker_timer.first_run:
            self._start_auto_update_timer(first_run = False)

    def _start_auto_update_timer(self, *, first_run = False):
        self.update_checker_timer.first_run = bool(first_run)
        if first_run:
            interval = 10.0*1e3 # do it very soon (in 10 seconds)
        else:
            interval = 3600.0*1e3 # once per hour (in ms)
        self.update_checker_timer.start(interval)
        self.print_error("Auto update check: interval set to {} seconds".format(interval//1e3))

    def _stop_auto_update_timer(self):
        self.update_checker_timer.stop()
        self.print_error("Auto update check: disabled")

    def warn_if_no_network(self, parent):
        if not self.daemon.network:
            self.warning(message=_('You are using Electron Cash in offline mode; restart Electron Cash if you want to get connected'), title=_('Offline'), parent=parent)
            return True
        return False

    def warning(self, title, message, icon = QMessageBox.Warning, parent = None):
        if not isinstance(icon, QMessageBox.Icon):
            icon = QMessageBox.Warning
        if isinstance(parent, MessageBoxMixin):
            parent.msg_box(title=title, text=message, icon=icon, parent=None)
        else:
            parent = parent if isinstance(parent, QWidget) else None
            d = QMessageBoxMixin(icon, title, message, QMessageBox.Ok, parent)
            d.setWindowModality(Qt.WindowModal if parent else Qt.ApplicationModal)
            d.exec_()
            d.setParent(None)

    def has_auto_update_check(self):
        return bool(self.config.get('auto_update_check', True))

    def set_auto_update_check(self, b):
        was, b = self.has_auto_update_check(), bool(b)
        if was != b:
            self.config.set_key('auto_update_check', b, save=True)
            if b:
                self._start_auto_update_timer()
            else:
                self._stop_auto_update_timer()

    @staticmethod
    def _quit_after_last_window():
        # on some platforms, not only does exec_ not return but not even
        # aboutToQuit is emitted (but following this, it should be emitted)
        if qApp.quitOnLastWindowClosed():
            qApp.quit()

    def main(self):
        try:
            self.init_network()
        except UserCancelled:
            return
        except GoBack:
            return
        except BaseException as e:
            traceback.print_exc(file=sys.stdout)
            return
        self.timer.start()
        self.config.open_last_wallet()
        path = self.config.get_wallet_path()
        if not self.start_new_window(path, self.config.get('url')):
            return
        signal.signal(signal.SIGINT, lambda *args: self.app.quit())

        self.app.setQuitOnLastWindowClosed(True)
        self.app.lastWindowClosed.connect(__class__._quit_after_last_window)

        def clean_up():
            # Just in case we get an exception as we exit, uninstall the Exception_Hook
            Exception_Hook.uninstall()
            # Shut down the timer cleanly
            self.timer.stop()
            self.gc_timer.stop()
            self._stop_auto_update_timer()
            # clipboard persistence. see http://www.mail-archive.com/pyqt@riverbankcomputing.com/msg17328.html
            event = QEvent(QEvent.Clipboard)
            self.app.sendEvent(self.app.clipboard(), event)
            self.tray.hide()
        self.app.aboutToQuit.connect(clean_up)

        Exception_Hook(self.config) # This wouldn't work anyway unless the app event loop is active, so we must install it once here and no earlier.
        # main loop
        self.app.exec_()
        # on some platforms the exec_ call may not return, so use clean_up()<|MERGE_RESOLUTION|>--- conflicted
+++ resolved
@@ -38,13 +38,9 @@
 from electroncash.plugins import run_hook
 from electroncash import WalletStorage
 from electroncash.util import (UserCancelled, PrintError, print_error,
-<<<<<<< HEAD
-                               standardize_path, finalization_print_error, Weak)
-=======
-                               standardize_path, finalization_print_error,
+                               standardize_path, finalization_print_error, Weak,
                                get_new_wallet_name)
 from electroncash.wallet import UnknownWalletType
->>>>>>> b297f2ae
 
 from .installwizard import InstallWizard, GoBack
 

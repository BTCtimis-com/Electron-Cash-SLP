--- conflicted
+++ resolved
@@ -178,13 +178,7 @@
             self.wallet.use_change = True
             self.wallet.storage.put('use_change', self.wallet.use_change)
         self.network = gui_object.daemon.network
-<<<<<<< HEAD
-        self.network.slp_validity_signal = self.gui_object.slp_validity_signal
-        self.network.slp_validation_fetch_signal = self.gui_object.slp_validation_fetch_signal
         self.slp_post_office_client = SlpPostOfficeClient(hosts=networks.net.POST_OFFICE_SERVERS)
-=======
-
->>>>>>> 34d68657
         self.fx = gui_object.daemon.fx
         self.invoices = wallet.invoices
         self.contacts = wallet.contacts

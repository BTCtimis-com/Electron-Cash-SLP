--- conflicted
+++ resolved
@@ -840,13 +840,9 @@
         self.split_label.setText(msg)
         self.nodes_list_widget.update(self.network)
         self.slp_gs_list_widget.update()
-<<<<<<< HEAD
-        self.slp_gs_server_host.setText(self.network.slp_gs_host)
+        self.slp_gs_server_host.setText(slp_gs_mgr.gs_host)
         self.post_office_list_widget.update()
         self.use_post_office.setChecked(self.config.get('slp_post_office_enabled', False))
-=======
-        self.slp_gs_server_host.setText(slp_gs_mgr.gs_host)
->>>>>>> 34d68657
         self.slp_gs_enable_cb.setChecked(self.config.get('slp_validator_graphsearch_enabled', False))
         self.slp_search_job_list_widget.update()
 
